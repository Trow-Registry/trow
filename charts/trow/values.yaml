--- conflicted
+++ resolved
@@ -92,9 +92,6 @@
   accessModes: [ "ReadWriteOnce" ]
   resources:
     requests:
-<<<<<<< HEAD
-      storage: 20Gi
-=======
       storage: 20Gi
 
 automountServiceAccountToken: false
@@ -102,5 +99,4 @@
   runAsUser: 333333
   runAsGroup: 333333
   fsGroup: 333333
-containerSecurityContext: {}
->>>>>>> edbdb1ae
+containerSecurityContext: {}