--- conflicted
+++ resolved
@@ -1,11 +1,7 @@
 [package]
 name = "trow"
 version = "0.4.0"
-<<<<<<< HEAD
-authors = ["Adrian Mouat <adrian.mouat@container-solutions.com>", "Hamish Hutchings <hamish.hutchings@container-solutions.com>"]
-=======
 authors = []
->>>>>>> dabbc1b7
 edition = "2021"
 
 [workspace]
