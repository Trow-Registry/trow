--- conflicted
+++ resolved
@@ -22,13 +22,8 @@
     use std::process::Command;
     use std::thread;
     use std::time::Duration;
-<<<<<<< HEAD
     use trow::types::{HealthResponse, ReadinessResponse, RepoCatalog, RepoName, TagList};
-    use trow_server::manifest;
-=======
-    use trow::types::{RepoCatalog, RepoName, TagList};
     use trow_server::{digest, manifest};
->>>>>>> 924399e6
 
     const TROW_ADDRESS: &str = "https://trow.test:8443";
     const DIST_API_HEADER: &str = "Docker-Distribution-API-Version";
@@ -372,38 +367,45 @@
         assert_eq!(resp.status(), StatusCode::BAD_REQUEST);
     }
 
-<<<<<<< HEAD
-    fn get_health(cl: &reqwest::Client) {
-        let mut resp = cl.get(&format!("{}/healthz", TROW_ADDRESS)).send().unwrap();
+    async fn get_health(cl: &reqwest::Client) {
+        let resp = cl
+            .get(&format!("{}/healthz", TROW_ADDRESS))
+            .send()
+            .await
+            .unwrap();
 
         assert_eq!(resp.status(), StatusCode::OK);
 
-        let hr: HealthResponse = resp.json().unwrap();
+        let hr: HealthResponse = resp.json().await.unwrap();
 
         assert_eq!(hr.is_healthy, true);
     }
 
-    fn get_readiness(cl: &reqwest::Client) {
-        let mut resp = cl
+    async fn get_readiness(cl: &reqwest::Client) {
+        let resp = cl
             .get(&format!("{}/readiness", TROW_ADDRESS))
             .send()
+            .await
             .unwrap();
 
         assert_eq!(resp.status(), StatusCode::OK);
 
-        let rr: ReadinessResponse = resp.json().unwrap();
+        let rr: ReadinessResponse = resp.json().await.unwrap();
 
         assert_eq!(rr.is_ready, true);
     }
 
-    fn get_metrics(cl: &reqwest::Client) {
-        let mut resp = cl.get(&format!("{}/metrics", TROW_ADDRESS)).send().unwrap();
+    async fn get_metrics(cl: &reqwest::Client) {
+        let resp = cl
+            .get(&format!("{}/metrics", TROW_ADDRESS))
+            .send()
+            .await
+            .unwrap();
 
         assert_eq!(resp.status(), StatusCode::OK);
 
-        let mut body = String::new();
-        resp.read_to_string(&mut body).unwrap();
-        println!("{:?}", body);
+        let body = resp.text().await.unwrap();
+
         assert!(body.contains("available_space"));
         assert!(body.contains("free_space"));
         assert!(body.contains("total_space"));
@@ -413,33 +415,35 @@
         assert!(!body.contains("total_blob_requests{type=\"blobs\"} 0"));
         assert!(body.contains("total_blob_requests{type=\"blobs\"} 8"));
 
-        get_manifest(&cl, "onename", "tag");
-        let mut manifest_response = cl.get(&format!("{}/metrics", TROW_ADDRESS)).send().unwrap();
-
-        let mut manifest_body = String::new();
-        manifest_response
-            .read_to_string(&mut manifest_body)
-            .unwrap();
-        println!("{:?}", manifest_body);
+        get_manifest(&cl, "onename", "tag").await;
+        let manifest_response = cl
+            .get(&format!("{}/metrics", TROW_ADDRESS))
+            .send()
+            .await
+            .unwrap();
+
+        let manifest_body = manifest_response.text().await.unwrap();
+
         assert!(manifest_body.contains("total_manifest_requests{type=\"manifests\"} 7"));
-
-        get_non_existent_blob(&cl);
-        let mut blob_response = cl.get(&format!("{}/metrics", TROW_ADDRESS)).send().unwrap();
+        assert!(!manifest_body.contains("total_manifest_requests{type=\"manifests\"} 8"));
+
+        get_non_existent_blob(&cl).await;
+        let blob_response = cl
+            .get(&format!("{}/metrics", TROW_ADDRESS))
+            .send()
+            .await
+            .unwrap();
 
         assert_eq!(blob_response.status(), StatusCode::OK);
 
-        let mut blob_body = String::new();
-        blob_response.read_to_string(&mut blob_body).unwrap();
+        let blob_body = blob_response.text().await.unwrap();
 
         assert!(blob_body.contains("total_blob_requests{type=\"blobs\"} 9"));
-    }
-
-    #[test]
-    fn test_runner() {
-=======
+        assert!(!blob_body.contains("total_blob_requests{type=\"blobs\"} 10"));
+    }
+
     #[tokio::test]
     async fn test_runner() {
->>>>>>> 924399e6
         //Need to start with empty repo
         fs::remove_dir_all("./data").unwrap_or(());
 
@@ -552,19 +556,16 @@
         tl4.insert("tag".to_string());
         tl4.insert("three".to_string());
         println!("Running check_tag_list_n_last 4");
-<<<<<<< HEAD
-        check_tag_list_n_last(&client, 2, "latest", &tl4);
+        check_tag_list_n_last(&client, 2, "latest", &tl4).await;
 
         println!("Running get_readiness");
-        get_readiness(&client);
+        get_readiness(&client).await;
 
         println!("Running get_health");
-        get_health(&client);
+        get_health(&client).await;
 
         println!("Running get_metrics");
-        get_metrics(&client);
-=======
-        check_tag_list_n_last(&client, 2, "latest", &tl4).await
->>>>>>> 924399e6
+        get_metrics(&client).await;
+        check_tag_list_n_last(&client, 2, "latest", &tl4).await;
     }
 }