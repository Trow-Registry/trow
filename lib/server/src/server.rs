--- conflicted
+++ resolved
@@ -638,27 +638,6 @@
         _request: Request<CatalogRequest>,
     ) -> Result<Response<Self::GetCatalogStream>, Status> {
         let (mut tx, rx) = mpsc::channel(4);
-<<<<<<< HEAD
-        let mut repos = HashSet::new();
-        match visit_dirs(&self.manifests_path, &self.manifests_path, &mut repos) {
-            Ok(_) => {
-                tokio::spawn(async move {
-                    for r in repos.iter() {
-                        let ce = CatalogEntry {
-                            repo_name: r.to_string(),
-                            limit: std::i32::MAX,
-                            last_tag: String::from("")
-                        };
-                        tx.send(Ok(ce)).await.expect("Error streaming catalog");
-                    }
-                });
-                Ok(Response::new(rx))
-            }
-            Err(e) => {
-                warn!("Error retreiving repository catalog {:?}", e);
-                Err(Status::internal("Internal error streaming catalog"))
-=======
-
         let catalog: HashSet<String> = RepoIterator::new(&self.manifests_path)
             .map_err(|e| {
                 error!("Error accessing catalog {:?}", e);
@@ -676,9 +655,12 @@
 
         tokio::spawn(async move {
             for r in catalog {
-                let ce = CatalogEntry { repo_name: r };
+                let ce = CatalogEntry {
+                    repo_name: r,
+                    limit: std::i32::MAX,
+                    last_tag: String::from("")
+                };
                 tx.send(Ok(ce)).await.expect("Error streaming catalog");
->>>>>>> ecf460ae
             }
         });
         Ok(Response::new(rx))
