--- conflicted
+++ resolved
@@ -5,26 +5,21 @@
 use std::collections::HashSet;
 use std::fmt;
 use std::fs::{self, DirEntry, File};
+use std::io;
 use std::io::{BufRead, BufReader, Read, Write};
 use std::path::{Path, PathBuf};
 use std::sync::{Arc, RwLock};
 use tokio::sync::mpsc;
 use tonic::{Request, Response, Status};
 use uuid::Uuid;
-<<<<<<< HEAD
-
-=======
-use prost_types::Timestamp;
->>>>>>> 924399e6
-use std::io;
 
 pub mod trow_server {
     include!("../../protobuf/out/trow.rs");
 }
 
 use self::trow_server::*;
+use crate::digest::sha256_tag_digest;
 use crate::server::trow_server::registry_server::Registry;
-use crate::digest::sha256_tag_digest;
 
 use crate::metrics;
 
@@ -511,7 +506,10 @@
             .map_err(|e| Status::invalid_argument(format!("Error parsing digest {:?}", e)))?;
         if !path.exists() {
             warn!("Request for unknown blob: {:?}", path);
-            Err(Status::not_found(format!("No blob found matching {:?}", br)))
+            Err(Status::not_found(format!(
+                "No blob found matching {:?}",
+                br
+            )))
         } else {
             fs::remove_file(&path)
                 .map_err(|e| {
@@ -571,7 +569,6 @@
         req: Request<ManifestRef>,
     ) -> Result<Response<ManifestReadLocation>, Status> {
         //Don't actually need to verify here; could set to false
-
 
         let mr = req.into_inner();
         metrics::TOTAL_MANIFEST_REQUESTS.inc();
@@ -761,7 +758,10 @@
         let file = File::open(&manifest_path);
 
         if file.is_err() {
-            return Err(Status::not_found(format!("Could not find the requested manifest at: {}", &manifest_path.to_str().unwrap())));
+            return Err(Status::not_found(format!(
+                "Could not find the requested manifest at: {}",
+                &manifest_path.to_str().unwrap()
+            )));
         }
 
         // It's safe to unwrap here
@@ -824,7 +824,6 @@
         Ok(Response::new(rx))
     }
 
-<<<<<<< HEAD
     // Readiness check
     async fn is_ready(
         &self,
@@ -853,23 +852,16 @@
         return Ok(Response::new(reply));
     }
 
-=======
->>>>>>> 924399e6
     async fn is_healthy(
         &self,
         _request: Request<HealthRequest>,
     ) -> Result<Response<HealthStatus>, Status> {
-<<<<<<< HEAD
-=======
-
->>>>>>> 924399e6
         let reply = trow_server::HealthStatus {
             message: String::from("Healthy"),
         };
         Ok(Response::new(reply))
     }
 
-<<<<<<< HEAD
     async fn get_metrics(
         &self,
         _request: Request<MetricsRequest>,
@@ -885,33 +877,4 @@
             }
         }
     }
-=======
-    // Readiness check
-    async fn is_ready(
-       &self,
-       _request: Request<ReadinessRequest>,
-   ) -> Result<Response<ReadyStatus>, Status> {
-
-       for path in &[&self.scratch_path, &self.manifests_path, &self.blobs_path] {
-
-           match is_path_writable(path) {
-               Ok(true) => {},
-               Ok(false) => {
-                   return Err(Status::unavailable(format!("{} is not writable", path.to_string_lossy())));
-                   },
-               Err(error) => {
-                   return Err(Status::unavailable(error.to_string()));
-               }
-           }
-       }
-
-       //All paths writable
-       let reply = trow_server::ReadyStatus {
-           message: String::from("Ready"),
-       };
-
-       return Ok(Response::new(reply));
-
-   }
->>>>>>> 924399e6
 }