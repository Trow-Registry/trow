--- conflicted
+++ resolved
@@ -3,15 +3,10 @@
 }
 
 use trow_proto::{
-<<<<<<< HEAD
-    registry_client::RegistryClient, admission_controller_client::AdmissionControllerClient, HealthRequest, ReadinessRequest, MetricsRequest, UploadRef, CatalogRequest,
-     CompleteRequest, BlobRef, ManifestRef, UploadRequest, VerifyManifestRequest, ListTagsRequest, ManifestHistoryRequest
-=======
     admission_controller_client::AdmissionControllerClient, registry_client::RegistryClient,
     BlobRef, CatalogRequest, CompleteRequest, HealthRequest, ListTagsRequest,
-    ManifestHistoryRequest, ManifestRef, ReadinessRequest, UploadRef, UploadRequest,
-    VerifyManifestRequest,
->>>>>>> 663c5d7e
+    ManifestHistoryRequest, ManifestRef, MetricsRequest, ReadinessRequest, UploadRef,
+    UploadRequest, VerifyManifestRequest,
 };
 
 use tonic::Request;
@@ -501,15 +496,17 @@
 
      Returns disk and total request metrics(blobs, manifests).
     */
-    pub async fn get_metrics(
-        &self,
-    ) -> Result<types::MetricsResponse, Error>
-    {           
-        let req = Request::new(MetricsRequest{});
-        let resp = self.connect_registry().await?.get_metrics(req).await?.into_inner();
-    
+    pub async fn get_metrics(&self) -> Result<types::MetricsResponse, Error> {
+        let req = Request::new(MetricsRequest {});
+        let resp = self
+            .connect_registry()
+            .await?
+            .get_metrics(req)
+            .await?
+            .into_inner();
+
         Ok(types::MetricsResponse {
-            metrics: resp.metrics
+            metrics: resp.metrics,
         })
     }
 }