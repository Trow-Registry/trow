--- conflicted
+++ resolved
@@ -6,16 +6,9 @@
 use crate::types::{
     create_accepted_upload, create_upload_info, AcceptedUpload, BlobDeleted, RepoName, Upload, Uuid,
 };
-<<<<<<< HEAD
-
-use rocket::http::uri::{Origin, Uri};
-
-use std::io::Read;
-=======
 use crate::TrowConfig;
 use rocket::data::ToByteUnit;
 use rocket::http::uri::Origin;
->>>>>>> ce2c824a
 
 /*
 ---
