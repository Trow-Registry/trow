use rocket::http::{ContentType, Status};
use rocket::request::Request;
use rocket::response;
use rocket::response::Responder;
use rocket::Response;
use serde_json::json;
use serde_json::Value;
use std::error;
use std::fmt;
use std::io::Cursor;

#[derive(Debug)]
pub enum Error {
    /*
    BLOB_UNKNOWN,
    BLOB_UPLOAD_INVALID,
    BLOB_UPLOAD_UNKNOWN,
    DIGEST_INVALID,
    MANIFEST_BLOB_UNKNOWN,
    ,
    MANIFEST_UNVERIFIED,
    NAME_INVALID,
    NAME_UNKNOWN,
    SIZE_INVALID,
    TAG_INVALID,
    UNAUTHORIZED,
    DENIED,
    */
    ManifestUnknown(String),
    ManifestInvalid,
    Unauthorized,
    BlobUnknown,
    BlobUploadUnknown,
    Unsupported,
    InternalError,
    DigestInvalid,
}

//Create errormsg struct that serializes to json of appropriate type
#[derive(Serialize, Deserialize)]
struct ErrorMsg {
    code: String,
    message: String,
    detail: Value,
}

//TODO: All errors should return JSON
//This needs refactored.
impl fmt::Display for Error {
    fn fmt(&self, f: &mut fmt::Formatter) -> fmt::Result {
        debug!("error formatter");
        match *self {
            Error::Unsupported => write!(f, "Unsupported Operation"),
            Error::Unauthorized => write!(f, "Authorization required"),
            Error::BlobUnknown => write!(f, "Blob Unknown"),
            Error::BlobUploadUnknown => write!(f, "Blob Upload Unknown"),
            Error::InternalError => write!(f, "Internal Error"),
            Error::DigestInvalid => write!(f, "Provided digest did not match uploaded content"),
            Error::ManifestInvalid => write!(f, "Manifest Invalid"),

            Error::ManifestUnknown(ref tag) => {
                let emsg = ErrorMsg {
                    code: "MANIFEST_UNKNOWN".to_string(),
                    message: "manifest unknown".to_string(),
                    detail: json!({ "Tag": tag }),
                };
                write!(
                    f,
                    "{{\"errors\":[{}]}}",
                    serde_json::to_string(&emsg).unwrap_or("MANIFEST_UNKNOWN".to_string())
                )
            }
        }
    }
}

impl error::Error for Error {
    fn description(&self) -> &str {
        debug!("Error matcher");
        match *self {
            Error::Unsupported => "The operation was unsupported due to a missing implementation or invalid set of parameters.",
            Error::Unauthorized => "The operation requires authorization.",
            Error::BlobUnknown => "Reference made to an unknown blob (e.g. invalid UUID)",
            Error::BlobUploadUnknown => "If a blob upload has been cancelled or was never started, this error code may be returned.",
            Error::InternalError => "An internal error occured, please consult the logs for more details.",
            Error::DigestInvalid => "When a blob is uploaded, the registry will check that the content matches the digest provided by the client. The error may include a detail structure with the key \"digest\", including the invalid digest string. This error may also be returned when a manifest includes an invalid layer digest.",
            Error::ManifestInvalid => "During upload, manifests undergo several checks ensuring validity. If those checks fail, this error may be returned, unless a more specific error is included. The detail will contain information the failed validation.",
            Error::ManifestUnknown(_) => "This error is returned when the manifest, identified by name and tag is unknown to the repository.",

        }
    }
}

impl<'r> Responder<'r> for Error {
    fn respond_to(self, _req: &Request) -> response::Result<'r> {
<<<<<<< HEAD
        let json = format!("{}", self);

        let status = match self {
            Error::Unsupported => Status::MethodNotAllowed,
            Error::BlobUploadUnknown | Error::ManifestUnknown(_) => Status::NotFound,
            Error::InternalError => Status::InternalServerError,
            Error::DigestInvalid | Error::ManifestInvalid | Error::BlobUnknown => {
                Status::BadRequest
            }
        };
        Response::build()
            .header(ContentType::JSON)
            .sized_body(Cursor::new(json))
            .status(status)
            .ok()
=======
        match self {
            Error::Unsupported => Err(Status::MethodNotAllowed),
            Error::Unauthorized => Err(Status::Unauthorized),
            Error::BlobUploadUnknown => Err(Status::NotFound),
            Error::InternalError => Err(Status::InternalServerError),
            Error::DigestInvalid | Error::ManifestInvalid | Error::BlobUnknown => Err(Status::BadRequest),
        }
>>>>>>> 81871374
    }
}<|MERGE_RESOLUTION|>--- conflicted
+++ resolved
@@ -93,11 +93,11 @@
 
 impl<'r> Responder<'r> for Error {
     fn respond_to(self, _req: &Request) -> response::Result<'r> {
-<<<<<<< HEAD
         let json = format!("{}", self);
 
         let status = match self {
             Error::Unsupported => Status::MethodNotAllowed,
+            Error::Unauthorized => Status::Unauthorized,
             Error::BlobUploadUnknown | Error::ManifestUnknown(_) => Status::NotFound,
             Error::InternalError => Status::InternalServerError,
             Error::DigestInvalid | Error::ManifestInvalid | Error::BlobUnknown => {
@@ -109,14 +109,5 @@
             .sized_body(Cursor::new(json))
             .status(status)
             .ok()
-=======
-        match self {
-            Error::Unsupported => Err(Status::MethodNotAllowed),
-            Error::Unauthorized => Err(Status::Unauthorized),
-            Error::BlobUploadUnknown => Err(Status::NotFound),
-            Error::InternalError => Err(Status::InternalServerError),
-            Error::DigestInvalid | Error::ManifestInvalid | Error::BlobUnknown => Err(Status::BadRequest),
-        }
->>>>>>> 81871374
     }
 }