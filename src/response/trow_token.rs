use crate::TrowConfig;
use crate::UserConfig;
use frank_jwt::{decode, encode, Algorithm, ValidationOptions};
use rocket::http::ContentType;
use rocket::http::Status;
use rocket::request::{self, FromRequest, Request};
use rocket::response::{Responder, Response};
use rocket::{outcome::Outcome, State};
use serde::{Deserialize, Serialize};
use serde_json::json;
use std::io::Cursor;
use std::ops::Add;
use std::time::{Duration, SystemTime, UNIX_EPOCH};
use uuid::Uuid;

const TOKEN_DURATION: u64 = 3600;
const AUTHORIZATION: &str = "authorization";

pub struct ValidBasicToken {
    user: String,
}

#[rocket::async_trait]
impl<'r> FromRequest<'r> for ValidBasicToken {
    type Error = ();
    async fn from_request(req: &'r Request<'_>) -> request::Outcome<ValidBasicToken, ()> {
        let config = req
            .guard::<&rocket::State<TrowConfig>>()
            .await
            .expect("TrowConfig not present!");

        let user_cfg = match config.user {
            Some(ref user_cfg) => user_cfg,
            None => {
                warn!("Attempted login, but no users are configured");
                return Outcome::Failure((Status::Unauthorized, ()));
            }
        };

        // As Authorization is a standard header
        let auth_val = match req.headers().get_one(AUTHORIZATION) {
            Some(a) => a,
            None => return Outcome::Failure((Status::Unauthorized, ())),
        };

        // The value of the header is the type of the auth (Basic or Bearer), followed by an
        // encoded string, separate by whitespace.
        let auth_strings: Vec<String> = auth_val.split_whitespace().map(String::from).collect();
        if auth_strings.len() != 2 {
            //TODO: Should this be BadRequest?
            return Outcome::Failure((Status::Unauthorized, ()));
        }
        // We're looking for a Basic token
        if auth_strings[0] != "Basic" {
            //TODO: This probably isn't right, maybe check if bearer?
            return Outcome::Failure((Status::Unauthorized, ()));
        }

        match base64::decode(&auth_strings[1]) {
            Ok(user_pass) => {
                if verify_user(user_pass, user_cfg) {
                    Outcome::Success(ValidBasicToken {
                        user: user_cfg.user.clone(),
                    })
                } else {
                    Outcome::Failure((Status::Unauthorized, ()))
                }
            }
            Err(_) => Outcome::Failure((Status::Unauthorized, ())),
        }
    }
}

/**
 * Sod the errors, just fail verification if there's an encoding problem.
 */
fn verify_user(user_pass: Vec<u8>, user_cfg: &UserConfig) -> bool {
    let mut user_pass = user_pass.split(|b| b == &b':');
    if let Some(user) = user_pass.next() {
        if let Some(pass) = user_pass.next() {
            if user_cfg.user.as_bytes() == user {
                if let Ok(v) = argon2::verify_encoded(&user_cfg.hash_encoded, pass) {
                    return v;
                }
            }
        }
    }
    false
}

#[derive(Debug, Serialize, Deserialize)]
pub struct TrowToken {
    pub user: String,
    pub token: String,
}

// Just using the default token claim stuff
// Could add scope stuff (which repos, what rights), but could also keep this in DB
// Mirroring Docker format would allow reuse of existing token server implementations
#[derive(Clone, Debug, Serialize, Deserialize)]
struct TokenClaim {
    // (Issuer) The issuer of the token, typically the fqdn of the authorization server.
    iss: String,

    // (Subject)The subject of the token; the name or id of the client which requested it.
    // This should be empty if the client did not authenticate.
    sub: String,

    // (Audience) The intended audience of the token;
    // The name or id of the service which will verify the token to authorize the client/subject.
    aud: String,

    // (Expiration) The token should only be considered valid up to this specified date and time.
    exp: u64,

    // (Not Before) The token should not be considered valid before this specified date and time.
    nbf: u64,

    // (Issued At) Specifies the date and time which the Authorization server generated this token.
    iat: u64,

    // (JWT ID) A unique identifier for this token.
    // Can be used by the intended audience to prevent replays of the token.
    jti: String,
}
/*
 * Create new jsonwebtoken.
 * Token consists of a string with 3 comma separated fields header, payload, signature
 */
pub fn new(vbt: ValidBasicToken, tc: &State<TrowConfig>) -> Result<TrowToken, frank_jwt::Error> {
    let current_time = SystemTime::now()
        .duration_since(UNIX_EPOCH)
        .expect("Time went backwards");

    // build token from structure and return token string
    let token_claim = TokenClaim {
        iss: tc.host_names[0].clone(),
        sub: vbt.user.clone(),
        aud: "Trow Registry".to_owned(),
        exp: current_time.add(Duration::new(TOKEN_DURATION, 0)).as_secs(),
        nbf: current_time.as_secs(),
        iat: current_time.as_secs(),
        jti: Uuid::new_v4().to_string(),
    };

    let header = json!({});
    let payload = serde_json::to_value(&token_claim)?;

    //Use generated config here
    let token = encode(header, &tc.token_secret, &payload, Algorithm::HS256)?;

    Ok(TrowToken {
        user: vbt.user,
        token,
    })
}
/*
 * Responder returns token as JSON body
 */
<<<<<<< HEAD

#[derive(Serialize, Deserialize, Debug)]
struct TrowTokenResponse {
    token: String,
}

impl<'r> Responder<'r> for TrowToken {
    fn respond_to(self, _: &Request) -> Result<Response<'r>, Status> {
=======
impl<'r> Responder<'r, 'static> for TrowToken {
    fn respond_to(self, _: &Request) -> Result<Response<'static>, Status> {
>>>>>>> ce2c824a
        //TODO: would be better to use serde here
        let token = TrowTokenResponse { token: self.token };
        let serialized_token = serde_json::to_string(&token).unwrap();
        let formatted_body = Cursor::new(serialized_token);
        Response::build()
            .status(Status::Ok)
            .header(ContentType::JSON)
            .sized_body(None, formatted_body)
            .ok()
    }
}

#[rocket::async_trait]
impl<'r> FromRequest<'r> for TrowToken {
    type Error = ();
    async fn from_request(req: &'r Request<'_>) -> request::Outcome<TrowToken, ()> {
        let config = req
            .guard::<&rocket::State<TrowConfig>>()
            .await
            .expect("TrowConfig not present!");

        if config.user.is_none() {
            //Authentication is not configured
            //TODO: Figure out how to create this only once
            let no_auth_token = TrowToken {
                user: "none".to_string(),
                token: "none".to_string(),
            };
            return Outcome::Success(no_auth_token);
        }
        let auth_val = match req.headers().get_one("Authorization") {
            Some(a) => a,
            None => return Outcome::Failure((Status::Unauthorized, ())),
        };

        // Check header handling - isn't there a next?
        // split the header on white space
        let auth_strings: Vec<String> = auth_val.split_whitespace().map(String::from).collect();
        if auth_strings.len() != 2 {
            return Outcome::Failure((Status::BadRequest, ()));
        }
        // We're looking for a Bearer token
        //TODO: Maybe should forward or something on Basic
        if auth_strings[0] != "Bearer" {
            return Outcome::Failure((Status::Unauthorized, ()));
        }

        // parse for bearer token
        // TODO: frank_jwt is meant to verify iat, nbf etc, but doesn't.

        let dec_token = match decode(
            &auth_strings[1],
            &config.token_secret,
            Algorithm::HS256,
            &ValidationOptions::default(),
        ) {
            Ok((_, payload)) => payload,
            Err(_) => {
                warn!("Failed to decode user token");
                return Outcome::Failure((Status::Unauthorized, ()));
            }
        };

        let trow_token = TrowToken {
            user: dec_token["sub"].to_string(),
            token: auth_strings[1].clone(),
        };

        Outcome::Success(trow_token)
    }
}

#[cfg(test)]
mod tests {

    #[tokio::test]
    async fn test() {}
}<|MERGE_RESOLUTION|>--- conflicted
+++ resolved
@@ -157,19 +157,8 @@
 /*
  * Responder returns token as JSON body
  */
-<<<<<<< HEAD
-
-#[derive(Serialize, Deserialize, Debug)]
-struct TrowTokenResponse {
-    token: String,
-}
-
-impl<'r> Responder<'r> for TrowToken {
-    fn respond_to(self, _: &Request) -> Result<Response<'r>, Status> {
-=======
 impl<'r> Responder<'r, 'static> for TrowToken {
     fn respond_to(self, _: &Request) -> Result<Response<'static>, Status> {
->>>>>>> ce2c824a
         //TODO: would be better to use serde here
         let token = TrowTokenResponse { token: self.token };
         let serialized_token = serde_json::to_string(&token).unwrap();
